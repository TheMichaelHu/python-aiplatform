# -*- coding: utf-8 -*-

# Copyright 2022 Google LLC
#
# Licensed under the Apache License, Version 2.0 (the "License");
# you may not use this file except in compliance with the License.
# You may obtain a copy of the License at
#
#     http://www.apache.org/licenses/LICENSE-2.0
#
# Unless required by applicable law or agreed to in writing, software
# distributed under the License is distributed on an "AS IS" BASIS,
# WITHOUT WARRANTIES OR CONDITIONS OF ANY KIND, either express or implied.
# See the License for the specific language governing permissions and
# limitations under the License.
#


from google.cloud.aiplatform import version as aiplatform_version

__version__ = aiplatform_version.__version__


from google.cloud.aiplatform import initializer

from google.cloud.aiplatform.datasets import (
    ImageDataset,
    TabularDataset,
    TextDataset,
    TimeSeriesDataset,
    VideoDataset,
)
from google.cloud.aiplatform import explain
from google.cloud.aiplatform import gapic
from google.cloud.aiplatform import hyperparameter_tuning
from google.cloud.aiplatform.featurestore import (
    EntityType,
    Feature,
    Featurestore,
)
from google.cloud.aiplatform.matching_engine import (
    MatchingEngineIndex,
    MatchingEngineIndexEndpoint,
)
from google.cloud.aiplatform import metadata
from google.cloud.aiplatform.models import Endpoint
from google.cloud.aiplatform.models import PrivateEndpoint
from google.cloud.aiplatform.models import Model
<<<<<<< HEAD
from google.cloud.aiplatform.models import ModelRegistry
=======
from google.cloud.aiplatform.model_comparison import ModelComparisonJob
>>>>>>> e6fb46e3
from google.cloud.aiplatform.model_evaluation import ModelEvaluation
from google.cloud.aiplatform.jobs import (
    BatchPredictionJob,
    CustomJob,
    HyperparameterTuningJob,
    ModelDeploymentMonitoringJob,
)
from google.cloud.aiplatform.pipeline_jobs import PipelineJob
from google.cloud.aiplatform.tensorboard import (
    Tensorboard,
    TensorboardExperiment,
    TensorboardRun,
    TensorboardTimeSeries,
)
from google.cloud.aiplatform.training_jobs import (
    CustomTrainingJob,
    CustomContainerTrainingJob,
    CustomPythonPackageTrainingJob,
    AutoMLTabularTrainingJob,
    AutoMLForecastingTrainingJob,
    SequenceToSequencePlusForecastingTrainingJob,
    AutoMLImageTrainingJob,
    AutoMLTextTrainingJob,
    AutoMLVideoTrainingJob,
)

from google.cloud.aiplatform import helpers

"""
Usage:
from google.cloud import aiplatform

aiplatform.init(project='my_project')
"""
init = initializer.global_config.init

get_pipeline_df = metadata.metadata._LegacyExperimentService.get_pipeline_df

log_params = metadata.metadata._experiment_tracker.log_params
log_metrics = metadata.metadata._experiment_tracker.log_metrics
log_classification_metrics = (
    metadata.metadata._experiment_tracker.log_classification_metrics
)
get_experiment_df = metadata.metadata._experiment_tracker.get_experiment_df
start_run = metadata.metadata._experiment_tracker.start_run
start_execution = metadata.metadata._experiment_tracker.start_execution
log = metadata.metadata._experiment_tracker.log
log_time_series_metrics = metadata.metadata._experiment_tracker.log_time_series_metrics
end_run = metadata.metadata._experiment_tracker.end_run

Experiment = metadata.experiment_resources.Experiment
ExperimentRun = metadata.experiment_run_resource.ExperimentRun
Artifact = metadata.artifact.Artifact
Execution = metadata.execution.Execution
Context = metadata.context.Context


__all__ = (
    "end_run",
    "explain",
    "gapic",
    "init",
    "helpers",
    "hyperparameter_tuning",
    "log",
    "log_params",
    "log_metrics",
    "log_classification_metrics",
    "log_time_series_metrics",
    "get_experiment_df",
    "get_pipeline_df",
    "start_run",
    "start_execution",
    "Artifact",
    "AutoMLImageTrainingJob",
    "AutoMLTabularTrainingJob",
    "AutoMLForecastingTrainingJob",
    "AutoMLTextTrainingJob",
    "AutoMLVideoTrainingJob",
    "BatchPredictionJob",
    "CustomJob",
    "CustomTrainingJob",
    "CustomContainerTrainingJob",
    "CustomPythonPackageTrainingJob",
    "EmailAlertConfig",
    "Endpoint",
    "DriftDetectionConfig",
    "ExplanationConfig",
    "ObjectiveConfig",
    "SkewDetectionConfig",
    "EntityType",
    "Execution",
    "Experiment",
    "ExperimentRun",
    "Feature",
    "Featurestore",
    "MatchingEngineIndex",
    "MatchingEngineIndexEndpoint",
    "ImageDataset",
    "HyperparameterTuningJob",
    "Model",
<<<<<<< HEAD
    "ModelRegistry",
=======
    "ModelComparisonJob",
>>>>>>> e6fb46e3
    "ModelEvaluation",
    "ModelDeploymentMonitoringJob",
    "PipelineJob",
    "PrivateEndpoint",
    "RandomSampleConfig",
    "SequenceToSequencePlusForecastingTrainingJob",
    "ScheduleConfig",
    "TabularDataset",
    "Tensorboard",
    "TensorboardExperiment",
    "TensorboardRun",
    "TensorboardTimeSeries",
    "TextDataset",
    "TimeSeriesDataset",
    "VideoDataset",
)<|MERGE_RESOLUTION|>--- conflicted
+++ resolved
@@ -46,11 +46,8 @@
 from google.cloud.aiplatform.models import Endpoint
 from google.cloud.aiplatform.models import PrivateEndpoint
 from google.cloud.aiplatform.models import Model
-<<<<<<< HEAD
 from google.cloud.aiplatform.models import ModelRegistry
-=======
 from google.cloud.aiplatform.model_comparison import ModelComparisonJob
->>>>>>> e6fb46e3
 from google.cloud.aiplatform.model_evaluation import ModelEvaluation
 from google.cloud.aiplatform.jobs import (
     BatchPredictionJob,
@@ -152,11 +149,8 @@
     "ImageDataset",
     "HyperparameterTuningJob",
     "Model",
-<<<<<<< HEAD
     "ModelRegistry",
-=======
     "ModelComparisonJob",
->>>>>>> e6fb46e3
     "ModelEvaluation",
     "ModelDeploymentMonitoringJob",
     "PipelineJob",
