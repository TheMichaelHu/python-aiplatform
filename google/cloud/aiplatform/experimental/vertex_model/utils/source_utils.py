# -*- coding: utf-8 -*-

# Copyright 2021 Google LLC
#
# Licensed under the Apache License, Version 2.0 (the "License");
# you may not use this file except in compliance with the License.
# You may obtain a copy of the License at
#
#     http://www.apache.org/licenses/LICENSE-2.0
#
# Unless required by applicable law or agreed to in writing, software
# distributed under the License is distributed on an "AS IS" BASIS,
# WITHOUT WARRANTIES OR CONDITIONS OF ANY KIND, either express or implied.
# See the License for the specific language governing permissions and
# limitations under the License.
#

import inspect
from typing import Any
from typing import Dict
from typing import Tuple


class SourceMaker:
    def __init__(self, cls_name: str):
        self.source = ["class {}:".format(cls_name)]

    def add_method(self, method_str: str):
        self.source.extend(method_str.split("\n"))


def _make_class_source(obj: Any) -> str:
    """Retrieves the source code for the class obj represents, usually an extension
       of VertexModel.

    Args:
        obj (Any): An instantiation of a user-written class
    """
    source_maker = SourceMaker(obj.__class__.__name__)

    for key, value in inspect.getmembers(obj):
        if inspect.ismethod(value) or inspect.isfunction(value):
            source_maker.add_method(inspect.getsource(value))

    return "\n".join(source_maker.source)


def _make_source(
    cls_source: str,
    cls_name: str,
    instance_method: str,
<<<<<<< HEAD
    pass_through_params,
    param_name_to_serialized_info,
    obj,
=======
    pass_through_params: Dict[str, str],
    param_name_to_serialized_info: Dict[str, Tuple[str, type]],
    obj: Any,
>>>>>>> 5315eb04
) -> str:
    """Converts a class source to a string including necessary imports.

    Args:
        cls_source (str): A string representing the source code of a user-written class.
        cls_name (str): The name of the class cls_source represents.
        instance_method (str): The method within the class that should be called from __main__
        pass_through_params (dict[str, Any]): A dictionary mapping primitive parameter names to their values
        param_name_to_serialize_info (dict[str, A]): A dictionary mapping a parameter that needed
                                                     to be serialized to its URI and value type.

    Returns:
        A string representing a user-written class that can be written to a file in
        order to yield an inner script for the ModelBuilder SDK. The only difference
        between the user-written code and the string returned by this method is that
        the user has the option to specify a method to call from __main__.
    """
<<<<<<< HEAD
=======

    # Hard-coded specific files as imports because (for now) all data serialization methods
    # come from one of two files and we do not retrieve the modules for the methods at this
    # moment.
>>>>>>> 5315eb04
    src = "\n".join(
        [
            "import torch",
            "import pandas as pd",
            "from google.cloud.aiplatform import training_util",
<<<<<<< HEAD
            "from google.cloud.aiplatform.experimental.vertex_model.serializers import *",
=======
            "from google.cloud.aiplatform.experimental.vertex_model.serializers.pandas import *",
>>>>>>> 5315eb04
            cls_source,
        ]
    )

    # First, add __main__ header
    src = src + "if __name__ == '__main__':\n"

    # Then, instantiate model
    src = src + f"\tmodel = {cls_name}()\n"

    src = src + f"\tmodel.{instance_method}("

<<<<<<< HEAD
    # Iterate through parameters:
=======
    # Iterate through parameters.
    # We are currently working around not including the _serialization_mapping
    # with our generated source and assume the serializer/deserializer is in
    # our serializer module.
>>>>>>> 5315eb04
    for (
        parameter_name,
        (parameter_uri, parameter_type),
    ) in param_name_to_serialized_info.items():
<<<<<<< HEAD
=======
        print(obj._data_serialization_mapping.keys())
>>>>>>> 5315eb04
        deserializer = obj._data_serialization_mapping[parameter_type][0]

        # Can also make individual calls for each serialized parameter, but was unsure
        # for situations such as when a dataloader format is serialized.
        src = src + f"{parameter_name}={deserializer.__name__}({parameter_uri}), "

    for parameter_name, parameter_value in pass_through_params.items():
        src = src + f"{parameter_name}={parameter_value}, "

    src = src + ")\n"

    return src<|MERGE_RESOLUTION|>--- conflicted
+++ resolved
@@ -49,15 +49,9 @@
     cls_source: str,
     cls_name: str,
     instance_method: str,
-<<<<<<< HEAD
-    pass_through_params,
-    param_name_to_serialized_info,
-    obj,
-=======
     pass_through_params: Dict[str, str],
     param_name_to_serialized_info: Dict[str, Tuple[str, type]],
     obj: Any,
->>>>>>> 5315eb04
 ) -> str:
     """Converts a class source to a string including necessary imports.
 
@@ -75,23 +69,16 @@
         between the user-written code and the string returned by this method is that
         the user has the option to specify a method to call from __main__.
     """
-<<<<<<< HEAD
-=======
 
     # Hard-coded specific files as imports because (for now) all data serialization methods
     # come from one of two files and we do not retrieve the modules for the methods at this
     # moment.
->>>>>>> 5315eb04
     src = "\n".join(
         [
             "import torch",
             "import pandas as pd",
             "from google.cloud.aiplatform import training_util",
-<<<<<<< HEAD
-            "from google.cloud.aiplatform.experimental.vertex_model.serializers import *",
-=======
             "from google.cloud.aiplatform.experimental.vertex_model.serializers.pandas import *",
->>>>>>> 5315eb04
             cls_source,
         ]
     )
@@ -104,22 +91,15 @@
 
     src = src + f"\tmodel.{instance_method}("
 
-<<<<<<< HEAD
-    # Iterate through parameters:
-=======
     # Iterate through parameters.
     # We are currently working around not including the _serialization_mapping
     # with our generated source and assume the serializer/deserializer is in
     # our serializer module.
->>>>>>> 5315eb04
     for (
         parameter_name,
         (parameter_uri, parameter_type),
     ) in param_name_to_serialized_info.items():
-<<<<<<< HEAD
-=======
         print(obj._data_serialization_mapping.keys())
->>>>>>> 5315eb04
         deserializer = obj._data_serialization_mapping[parameter_type][0]
 
         # Can also make individual calls for each serialized parameter, but was unsure
