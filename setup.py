# -*- coding: utf-8 -*-

# Copyright 2020 Google LLC
#
# Licensed under the Apache License, Version 2.0 (the "License");
# you may not use this file except in compliance with the License.
# You may obtain a copy of the License at
#
#     http://www.apache.org/licenses/LICENSE-2.0
#
# Unless required by applicable law or agreed to in writing, software
# distributed under the License is distributed on an "AS IS" BASIS,
# WITHOUT WARRANTIES OR CONDITIONS OF ANY KIND, either express or implied.
# See the License for the specific language governing permissions and
# limitations under the License.
#

import io
import os

import setuptools  # type: ignore

name = "google-cloud-aiplatform"
description = "Vertex AI API client library"

package_root = os.path.abspath(os.path.dirname(__file__))
readme_filename = os.path.join(package_root, "README.rst")
with io.open(readme_filename, encoding="utf-8") as readme_file:
    readme = readme_file.read()

version = {}
with open(os.path.join(package_root, "google/cloud/aiplatform/version.py")) as fp:
    exec(fp.read(), version)
version = version["__version__"]

tensorboard_extra_require = ["tensorflow >=2.3.0, <=2.7.0"]
metadata_extra_require = ["pandas >= 1.0.0"]
xai_extra_require = ["tensorflow >=2.3.0, <=2.5.0"]
lit_extra_require = [
    "tensorflow >= 2.3.0",
    "pandas >= 1.0.0",
    "lit-nlp >= 0.4.0",
    "explainable-ai-sdk >= 1.0.0",
]
profiler_extra_require = [
    "tensorboard-plugin-profile >= 2.4.0",
    "werkzeug >= 2.0.0",
    "tensorflow >=2.4.0",
]
featurestore_extra_require = [
    "google-cloud-bigquery-storage",
    "pandas >= 1.0.0",
    "pyarrow >= 6.0.1",
]

full_extra_require = list(
    set(
        tensorboard_extra_require
        + metadata_extra_require
        + xai_extra_require
        + lit_extra_require
        + featurestore_extra_require
    )
)
testing_extra_require = (
    full_extra_require
    + profiler_extra_require
    + ["grpcio-testing", "pytest-xdist", "ipython"]
)


setuptools.setup(
    name=name,
    version=version,
    description=description,
    long_description=readme,
    packages=[
        package
        for package in setuptools.PEP420PackageFinder.find()
        if package.startswith("google")
    ],
    entry_points={
        "console_scripts": [
            "tb-gcp-uploader=google.cloud.aiplatform.tensorboard.uploader_main:run_main"
        ],
    },
    namespace_packages=("google", "google.cloud"),
    author="Google LLC",
    author_email="googleapis-packages@google.com",
    license="Apache 2.0",
    url="https://github.com/googleapis/python-aiplatform",
    platforms="Posix; MacOS X; Windows",
    include_package_data=True,
    install_requires=(
        # NOTE: Maintainers, please do not require google-api-core>=2.x.x
        # Until this issue is closed
        # https://github.com/googleapis/google-cloud-python/issues/10566
        "google-api-core[grpc] >= 1.26.0, <3.0.0dev",
<<<<<<< HEAD
=======
        "proto-plus >= 1.10.1",
        "packaging >= 14.3",
        "google-cloud-storage >= 1.32.0, < 3.0.0dev",
>>>>>>> 89078e0d
        "google-cloud-bigquery >= 1.15.0, < 3.0.0dev",
        "google-cloud-storage >= 1.32.0, < 2.0.0dev",
        "packaging >= 14.3",
        "proto-plus >= 1.10.1",
        "urllib3 >=1.21.1, <1.27"
    ),
    extras_require={
        "full": full_extra_require,
        "metadata": metadata_extra_require,
        "tensorboard": tensorboard_extra_require,
        "testing": testing_extra_require,
        "xai": xai_extra_require,
        "lit": lit_extra_require,
        "cloud_profiler": profiler_extra_require,
    },
    python_requires=">=3.6",
    scripts=[],
    classifiers=[
        "Development Status :: 5 - Production/Stable",
        "Intended Audience :: Developers",
        "Operating System :: OS Independent",
        "Programming Language :: Python",
        "Programming Language :: Python :: 3",
        "Programming Language :: Python :: 3.6",
        "Programming Language :: Python :: 3.7",
        "Programming Language :: Python :: 3.8",
        "Programming Language :: Python :: 3.9",
        "Topic :: Internet",
        "Topic :: Software Development :: Libraries :: Python Modules",
    ],
    zip_safe=False,
)<|MERGE_RESOLUTION|>--- conflicted
+++ resolved
@@ -96,14 +96,8 @@
         # Until this issue is closed
         # https://github.com/googleapis/google-cloud-python/issues/10566
         "google-api-core[grpc] >= 1.26.0, <3.0.0dev",
-<<<<<<< HEAD
-=======
-        "proto-plus >= 1.10.1",
-        "packaging >= 14.3",
+        "google-cloud-bigquery >= 1.15.0, < 3.0.0dev",
         "google-cloud-storage >= 1.32.0, < 3.0.0dev",
->>>>>>> 89078e0d
-        "google-cloud-bigquery >= 1.15.0, < 3.0.0dev",
-        "google-cloud-storage >= 1.32.0, < 2.0.0dev",
         "packaging >= 14.3",
         "proto-plus >= 1.10.1",
         "urllib3 >=1.21.1, <1.27"
